--- conflicted
+++ resolved
@@ -1,10 +1,6 @@
 [package]
 name = "rusty-buddy"
-<<<<<<< HEAD
-version = "0.4.0"
-=======
 version = "0.4.1"
->>>>>>> e680822f
 edition = "2021"
 
 # See more keys and their definitions at https://doc.rust-lang.org/cargo/reference/manifest.html
